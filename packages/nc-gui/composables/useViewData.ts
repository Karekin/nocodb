import { UITypes, ViewTypes } from 'nocodb-sdk'
import type { Api, ColumnType, FormColumnType, FormType, GalleryType, PaginatedType, TableType, ViewType } from 'nocodb-sdk'
import type { ComputedRef, Ref } from 'vue'
import {
  IsPublicInj,
  NOCO,
  computed,
  extractPkFromRow,
  extractSdkResponseErrorMsg,
  getHTMLEncodedText,
  message,
  populateInsertObject,
  ref,
  until,
  useApi,
  useGlobal,
  useI18n,
  useMetas,
  useNuxtApp,
  useProject,
  useSharedView,
  useSmartsheetStoreOrThrow,
  useUIPermission,
} from '#imports'
import type { Row } from '~/lib'

const formatData = (list: Row[]) =>
  list.map((row) => ({
    row: { ...row },
    oldRow: { ...row },
    rowMeta: {},
  }))

export function useViewData(
  meta: Ref<TableType | undefined> | ComputedRef<TableType | undefined>,
  viewMeta: Ref<ViewType | undefined> | ComputedRef<(ViewType & { id: string }) | undefined>,
  where?: ComputedRef<string | undefined>,
) {
  if (!meta) {
    throw new Error('Table meta is not available')
  }

  const { t } = useI18n()

  const { api, isLoading, error } = useApi()

  const { appInfo } = $(useGlobal())

  const { getMeta } = useMetas()

  const appInfoDefaultLimit = appInfo.defaultLimit || 25
  const _paginationData = ref<PaginatedType>({ page: 1, pageSize: appInfoDefaultLimit })
  const aggCommentCount = ref<{ row_id: string; count: number }[]>([])

  const galleryData = ref<GalleryType>()

  const formColumnData = ref<Record<string, any>[]>()

  const formViewData = ref<FormType>()

  const formattedData = ref<Row[]>([])

  const isPublic = inject(IsPublicInj, ref(false))

  const { project, isSharedBase } = useProject()

  const { fetchSharedViewData, paginationData: sharedPaginationData } = useSharedView()

  const { $api, $e } = useNuxtApp()

  const { sorts, nestedFilters } = useSmartsheetStoreOrThrow()

  const { isUIAllowed } = useUIPermission()

  const paginationData = computed({
    get: () => (isPublic.value ? sharedPaginationData.value : _paginationData.value),
    set: (value) => {
      if (isPublic.value) {
        sharedPaginationData.value = value
      } else {
        _paginationData.value = value
      }
    },
  })

  const selectedAllRecords = computed({
    get() {
      return !!formattedData.value.length && formattedData.value.every((row: Row) => row.rowMeta.selected)
    },
    set(selected: boolean) {
      formattedData.value.forEach((row: Row) => (row.rowMeta.selected = selected))
    },
  })

  const queryParams = computed(() => ({
    offset: ((paginationData.value.page ?? 0) - 1) * (paginationData.value.pageSize ?? appInfoDefaultLimit),
    limit: paginationData.value.pageSize ?? appInfoDefaultLimit,
    where: where?.value ?? '',
  }))

  function addEmptyRow(addAfter = formattedData.value.length) {
    formattedData.value.splice(addAfter, 0, {
      row: {},
      oldRow: {},
      rowMeta: { new: true },
    })

    return formattedData.value[addAfter]
  }

  function removeLastEmptyRow() {
    const lastRow = formattedData.value[formattedData.value.length - 1]

    if (lastRow.rowMeta.new) {
      formattedData.value.pop()
    }
  }

  async function syncCount() {
    const { count } = await $api.dbViewRow.count(
      NOCO,
      project?.value?.title as string,
      meta?.value?.id as string,
      viewMeta?.value?.id as string,
    )
    paginationData.value.totalRows = count
  }

  async function syncPagination() {
    // total records in the current table
    const count = paginationData.value?.totalRows ?? Infinity
    // the number of rows in a page
    const size = paginationData.value.pageSize ?? appInfoDefaultLimit
    // the current page number
    const currentPage = paginationData.value.page ?? 1
    // the maximum possible page given the current count and the size
    const mxPage = Math.ceil(count / size)
    // calculate targetPage where 1 <= targetPage <= mxPage
    const targetPage = Math.max(1, Math.min(mxPage, currentPage))
    // if the current page is greater than targetPage,
    // then the page should be changed instead of showing an empty page
    // e.g. deleting all records in the last page N should return N - 1 page
    if (currentPage > targetPage) {
      // change to target page and load data of that page
      changePage?.(targetPage)
    } else {
      // the current page is same as target page
      // reload it to avoid empty row in this page
      await loadData({
        offset: (targetPage - 1) * size,
        where: where?.value,
      } as any)
    }
  }

  /** load row comments count */
  async function loadAggCommentsCount() {
    if (isPublic.value || isSharedBase.value) return

    const ids = formattedData.value
      ?.filter(({ rowMeta: { new: isNew } }) => !isNew)
      ?.map(({ row }) => {
        return extractPkFromRow(row, meta?.value?.columns as ColumnType[])
      })

    if (!ids?.length || ids?.some((id) => !id)) return

    aggCommentCount.value = await $api.utils.commentCount({
      ids,
      fk_model_id: meta.value?.id as string,
    })

    for (const row of formattedData.value) {
      const id = extractPkFromRow(row.row, meta.value?.columns as ColumnType[])
      row.rowMeta.commentCount = aggCommentCount.value?.find((c: Record<string, any>) => c.row_id === id)?.count || 0
    }
  }

  async function loadData(params: Parameters<Api<any>['dbViewRow']['list']>[4] = {}) {
    if ((!project?.value?.id || !meta.value?.id || !viewMeta.value?.id) && !isPublic.value) return
    const response = !isPublic.value
      ? await api.dbViewRow.list('noco', project.value.id!, meta.value!.id!, viewMeta.value!.id!, {
          ...queryParams.value,
          ...params,
          ...(isUIAllowed('sortSync') ? {} : { sortArrJson: JSON.stringify(sorts.value) }),
          ...(isUIAllowed('filterSync') ? {} : { filterArrJson: JSON.stringify(nestedFilters.value) }),
          where: where?.value,
        })
      : await fetchSharedViewData({ sortsArr: sorts.value, filtersArr: nestedFilters.value })
    formattedData.value = formatData(response.list)
    paginationData.value = response.pageInfo

    // to cater the case like when querying with a non-zero offset
    // the result page may point to the target page where the actual returned data don't display on
    const expectedPage = Math.max(1, Math.ceil(paginationData.value.totalRows! / paginationData.value.pageSize!))
    if (expectedPage < paginationData.value.page!) {
      await changePage(expectedPage)
    }

    if (viewMeta.value?.type === ViewTypes.GRID) {
      await loadAggCommentsCount()
    }
  }

  async function loadGalleryData() {
    if (!viewMeta?.value?.id || isPublic.value) return
    galleryData.value = await $api.dbView.galleryRead(viewMeta.value.id)
  }

  async function insertRow(
    currentRow: Row,
    _rowIndex = formattedData.value?.length,
    ltarState: Record<string, any> = {},
    { metaValue = meta.value, viewMetaValue = viewMeta.value }: { metaValue?: TableType; viewMetaValue?: ViewType } = {},
  ) {
    const row = currentRow.row
    if (currentRow.rowMeta) currentRow.rowMeta.saving = true
    try {
      const { missingRequiredColumns, insertObj } = await populateInsertObject({
        meta: metaValue!,
        ltarState,
        getMeta,
        row,
      })

      if (missingRequiredColumns.size) return

      const insertedData = await $api.dbViewRow.create(
        NOCO,
        project?.value.id as string,
        metaValue?.id as string,
        viewMetaValue?.id as string,
        insertObj,
      )

      Object.assign(currentRow, {
        row: { ...insertedData, ...row },
        rowMeta: { ...(currentRow.rowMeta || {}), new: undefined },
        oldRow: { ...insertedData },
      })

      await syncCount()
      return insertedData
    } catch (error: any) {
      message.error(await extractSdkResponseErrorMsg(error))
    } finally {
      if (currentRow.rowMeta) currentRow.rowMeta.saving = false
    }
  }

  // inside this method use metaValue and viewMetaValue to refer meta
  // since sometimes we need to pass old metas
  async function updateRowProperty(
    toUpdate: Row,
    property: string,
    { metaValue = meta.value, viewMetaValue = viewMeta.value }: { metaValue?: TableType; viewMetaValue?: ViewType } = {},
  ) {
    if (toUpdate.rowMeta) toUpdate.rowMeta.saving = true

    try {
      const id = extractPkFromRow(toUpdate.row, metaValue?.columns as ColumnType[])

      const updatedRowData = await $api.dbViewRow.update(
        NOCO,
        project?.value.id as string,
        metaValue?.id as string,
        viewMetaValue?.id as string,
        encodeURIComponent(id),
        {
          // if value is undefined treat it as null
          [property]: toUpdate.row[property] ?? null,
        },
        // todo:
        // {
        //   query: { ignoreWebhook: !saved }
        // }
      )
      // audit
<<<<<<< HEAD
      $api.utils.auditRowUpdate(id, {
        fk_model_id: meta.value?.id as string,
=======
      $api.utils.auditRowUpdate(encodeURIComponent(id), {
        fk_model_id: metaValue?.id as string,
>>>>>>> 32306515
        column_name: property,
        row_id: id,
        value: getHTMLEncodedText(toUpdate.row[property]),
        prev_value: getHTMLEncodedText(toUpdate.oldRow[property]),
      })

      /** update row data(to sync formula and other related columns)
       * update only formula, rollup and auto updated datetime columns data to avoid overwriting any changes made by user
       */
      Object.assign(
        toUpdate.row,
        metaValue!.columns!.reduce<Record<string, any>>((acc: Record<string, any>, col: ColumnType) => {
          if (
            col.uidt === UITypes.Formula ||
            col.uidt === UITypes.QrCode ||
            col.uidt === UITypes.Barcode ||
            col.uidt === UITypes.Rollup ||
            col.au ||
            col.cdf?.includes(' on update ')
          )
            acc[col.title!] = updatedRowData[col.title!]
          return acc
        }, {} as Record<string, any>),
      )
      Object.assign(toUpdate.oldRow, updatedRowData)
    } catch (e: any) {
      message.error(`${t('msg.error.rowUpdateFailed')} ${await extractSdkResponseErrorMsg(e)}`)
    } finally {
      if (toUpdate.rowMeta) toUpdate.rowMeta.saving = false
    }
  }

  async function updateOrSaveRow(
    row: Row,
    property?: string,
    ltarState?: Record<string, any>,
    args: { metaValue?: TableType; viewMetaValue?: ViewType } = {},
  ) {
    // update changed status
    if (row.rowMeta) row.rowMeta.changed = false

    // if new row and save is in progress then wait until the save is complete
    await until(() => !(row.rowMeta?.new && row.rowMeta?.saving)).toMatch((v) => v)

    if (row.rowMeta.new) {
      return await insertRow(row, formattedData.value.indexOf(row), ltarState, args)
    } else {
      // if the field name is missing skip update
      if (property) {
        await updateRowProperty(row, property, args)
      }
    }
  }

  async function changePage(page: number) {
    paginationData.value.page = page
    await loadData({
      offset: (page - 1) * (paginationData.value.pageSize || appInfoDefaultLimit),
      where: where?.value,
    } as any)
    $e('a:grid:pagination')
  }

  async function deleteRowById(id: string) {
    if (!id) {
      throw new Error("Delete not allowed for table which doesn't have primary Key")
    }

    const res: any = await $api.dbViewRow.delete(
      'noco',
      project.value.id as string,
      meta.value?.id as string,
      viewMeta.value?.id as string,
      id,
    )

    if (res.message) {
      message.info(
        `Row delete failed: ${`Unable to delete row with ID ${id} because of the following:
              \n${res.message.join('\n')}.\n
              Clear the data first & try again`})}`,
      )
      return false
    }
    return true
  }

  async function deleteRow(rowIndex: number) {
    try {
      const row = formattedData.value[rowIndex]
      if (!row.rowMeta.new) {
        const id = meta?.value?.columns
          ?.filter((c) => c.pk)
          .map((c) => row.row[c.title!])
          .join('___')

        const deleted = await deleteRowById(id as string)
        if (!deleted) {
          return
        }
      }

      formattedData.value.splice(rowIndex, 1)

      await syncCount()
    } catch (e: any) {
      message.error(`${t('msg.error.deleteRowFailed')}: ${await extractSdkResponseErrorMsg(e)}`)
    }
  }

  async function deleteSelectedRows() {
    let row = formattedData.value.length
    while (row--) {
      try {
        const { row: rowObj, rowMeta } = formattedData.value[row] as Record<string, any>
        if (!rowMeta.selected) {
          continue
        }
        if (!rowMeta.new) {
          const id = meta?.value?.columns
            ?.filter((c) => c.pk)
            .map((c) => rowObj[c.title as string])
            .join('___')

          const successfulDeletion = await deleteRowById(id as string)
          if (!successfulDeletion) {
            continue
          }
        }
        formattedData.value.splice(row, 1)
      } catch (e: any) {
        return message.error(`${t('msg.error.deleteRowFailed')}: ${await extractSdkResponseErrorMsg(e)}`)
      }
    }

    await syncCount()
    await syncPagination()
  }

  async function loadFormView() {
    if (!viewMeta?.value?.id) return
    try {
      const { columns, ...view } = await $api.dbView.formRead(viewMeta.value.id)

      const fieldById = (columns || []).reduce(
        (o: Record<string, any>, f: Record<string, any>) => ({
          ...o,
          [f.fk_column_id]: f,
        }),
        {} as Record<string, FormColumnType>,
      )

      let order = 1

      formViewData.value = view

      formColumnData.value = meta?.value?.columns
        ?.map((c: Record<string, any>) => ({
          ...c,
          fk_column_id: c.id,
          fk_view_id: viewMeta.value?.id,
          ...(fieldById[c.id] ? fieldById[c.id] : {}),
          order: (fieldById[c.id] && fieldById[c.id].order) || order++,
          id: fieldById[c.id] && fieldById[c.id].id,
        }))
        .sort((a: Record<string, any>, b: Record<string, any>) => a.order - b.order) as Record<string, any>
    } catch (e: any) {
      return message.error(`${t('msg.error.setFormDataFailed')}: ${await extractSdkResponseErrorMsg(e)}`)
    }
  }

  async function updateFormView(view: FormType | undefined) {
    try {
      if (!viewMeta?.value?.id || !view) return
      await $api.dbView.formUpdate(viewMeta.value.id, view)
    } catch (e: any) {
      return message.error(`${t('msg.error.formViewUpdateFailed')}: ${await extractSdkResponseErrorMsg(e)}`)
    }
  }

  const removeRowIfNew = (row: Row) => {
    const index = formattedData.value.indexOf(row)

    if (index > -1 && row.rowMeta.new) {
      formattedData.value.splice(index, 1)
    }
  }

  return {
    error,
    isLoading,
    loadData,
    paginationData,
    queryParams,
    formattedData,
    insertRow,
    updateRowProperty,
    changePage,
    addEmptyRow,
    deleteRow,
    deleteSelectedRows,
    updateOrSaveRow,
    selectedAllRecords,
    syncCount,
    syncPagination,
    galleryData,
    loadGalleryData,
    loadFormView,
    formColumnData,
    formViewData,
    updateFormView,
    aggCommentCount,
    loadAggCommentsCount,
    removeLastEmptyRow,
    removeRowIfNew,
  }
}<|MERGE_RESOLUTION|>--- conflicted
+++ resolved
@@ -276,13 +276,8 @@
         // }
       )
       // audit
-<<<<<<< HEAD
-      $api.utils.auditRowUpdate(id, {
-        fk_model_id: meta.value?.id as string,
-=======
       $api.utils.auditRowUpdate(encodeURIComponent(id), {
         fk_model_id: metaValue?.id as string,
->>>>>>> 32306515
         column_name: property,
         row_id: id,
         value: getHTMLEncodedText(toUpdate.row[property]),
