--- conflicted
+++ resolved
@@ -31,23 +31,15 @@
 
 const editable = inject(EditModeInj, ref(false))
 
-<<<<<<< HEAD
-const columnMeta = inject(ColumnInj, null)!
+const column = inject(ColumnInj)!
 
 let isDateInvalid = $ref(false)
 
 const dateTimeFormat = $computed(() => {
-  const dateFormat = columnMeta?.value?.meta?.date_format ?? dateFormats[0]
-  const timeFormat = columnMeta?.value?.meta?.time_format ?? timeFormats[0]
-  return `${dateFormat} ${timeFormat}${!isMysql ? 'Z' : ''}`
+  const dateFormat = column?.value?.meta?.date_format ?? dateFormats[0]
+  const timeFormat = column?.value?.meta?.time_format ?? timeFormats[0]
+  return `${dateFormat} ${timeFormat}`
 })
-=======
-const column = inject(ColumnInj)!
-
-let isDateInvalid = $ref(false)
-
-const dateFormat = isMysql(column.value.base_id) ? 'YYYY-MM-DD HH:mm:ss' : 'YYYY-MM-DD HH:mm:ssZ'
->>>>>>> 48eb7d0c
 
 let localState = $computed({
   get() {
@@ -69,7 +61,7 @@
     }
 
     if (val.isValid()) {
-      emit('update:modelValue', val?.format('YYYY-MM-DD HH:mm:ss'))
+      emit('update:modelValue', val?.format(isMysql(column.value.base_id) ? 'YYYY-MM-DD HH:mm:ss' : 'YYYY-MM-DD HH:mm:ssZ'))
     }
   },
 })
