import {
  Body,
  Controller,
  Delete,
  Get,
  HttpCode,
  Param,
  Patch,
  Post,
  Query,
  Request,
  UseGuards,
} from '@nestjs/common';
import isDocker from 'is-docker';
import { ProjectReqType } from 'nocodb-sdk';
import { GlobalGuard } from '../guards/global/global.guard';
import { PagedResponseImpl } from '../helpers/PagedResponse';
import {
  ExtractProjectIdMiddleware,
<<<<<<< HEAD
  UseAclMiddleware,
=======
  Acl,
>>>>>>> cf3e4bee
} from '../middlewares/extract-project-id/extract-project-id.middleware';
import Noco from '../Noco';
import { packageVersion } from '../utils/packageVersion';
import { ProjectsService } from '../services/projects.service';
import type { ProjectType } from 'nocodb-sdk';

@UseGuards(ExtractProjectIdMiddleware, GlobalGuard)
@Controller()
export class ProjectsController {
  constructor(private readonly projectsService: ProjectsService) {}

  @Acl('projectList')
  @Get('/api/v1/db/meta/projects/')
  async list(@Query() queryParams: Record<string, any>, @Request() req) {
    const projects = await this.projectsService.projectList({
      user: req.user,
      query: queryParams,
    });
    return new PagedResponseImpl(projects as ProjectType[], {
      count: projects.length,
      limit: projects.length,
    });
  }

  @Get('/api/v1/db/meta/projects/:projectId/info')
  async projectInfoGet() {
    return {
      Node: process.version,
      Arch: process.arch,
      Platform: process.platform,
      Docker: isDocker(),
      RootDB: Noco.getConfig()?.meta?.db?.client,
      PackageVersion: packageVersion,
    };
  }
  @Acl('projectGet')
  @Get('/api/v1/db/meta/projects/:projectId')
  async projectGet(@Param('projectId') projectId: string) {
    const project = await this.projectsService.getProjectWithInfo({
      projectId: projectId,
    });

    this.projectsService.sanitizeProject(project);

    return project;
  }
  @Acl('projectUpdate')
  @Patch('/api/v1/db/meta/projects/:projectId')
  async projectUpdate(
    @Param('projectId') projectId: string,
    @Body() body: Record<string, any>,
  ) {
    const project = await this.projectsService.projectUpdate({
      projectId,
      project: body,
    });

    return project;
  }

  @Acl('projectDelete')
  @Delete('/api/v1/db/meta/projects/:projectId')
  async projectDelete(@Param('projectId') projectId: string) {
    const deleted = await this.projectsService.projectSoftDelete({
      projectId,
    });

    return deleted;
  }

  @Acl('projectCreate')
  @Post('/api/v1/db/meta/projects')
  @HttpCode(200)
  async projectCreate(@Body() projectBody: ProjectReqType, @Request() req) {
    const project = await this.projectsService.projectCreate({
      project: projectBody,
      user: req['user'],
    });

    return project;
  }
}<|MERGE_RESOLUTION|>--- conflicted
+++ resolved
@@ -17,11 +17,7 @@
 import { PagedResponseImpl } from '../helpers/PagedResponse';
 import {
   ExtractProjectIdMiddleware,
-<<<<<<< HEAD
-  UseAclMiddleware,
-=======
   Acl,
->>>>>>> cf3e4bee
 } from '../middlewares/extract-project-id/extract-project-id.middleware';
 import Noco from '../Noco';
 import { packageVersion } from '../utils/packageVersion';
