--- conflicted
+++ resolved
@@ -5,12 +5,8 @@
 import { ColumnInj, IsFormInj, MetaInj } from '~/context'
 import { provide, toRef, useMetas, useProvideColumnCreateStore } from '#imports'
 
-<<<<<<< HEAD
-const props = defineProps<{ column: ColumnType & { meta: any }; hideMenu?: boolean; required: boolean }>()
+const props = defineProps<{ column: ColumnType & { meta: any }; hideMenu?: boolean; required?: boolean }>()
 
-=======
-const props = defineProps<{ column: ColumnType & { meta: any }; hideMenu?: boolean; required?: boolean }>()
->>>>>>> 50ad4f16
 const column = toRef(props, 'column')
 
 const hideMenu = toRef(props, 'hideMenu')
