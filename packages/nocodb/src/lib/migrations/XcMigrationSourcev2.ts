import * as nc_011 from './v2/nc_011';
import * as nc_012_alter_column_data_types from './v2/nc_012_alter_column_data_types';
import * as nc_013_sync_source from './v2/nc_013_sync_source';
import * as nc_014_alter_column_data_types from './v2/nc_014_alter_column_data_types';
import * as nc_015_add_meta_col_in_column_table from './v2/nc_015_add_meta_col_in_column_table';
import * as nc_016_alter_hooklog_payload_types from './v2/nc_016_alter_hooklog_payload_types';
import * as nc_017_add_user_token_version_column from './v2/nc_017_add_user_token_version_column';
import * as nc_018_add_meta_in_view from './v2/nc_018_add_meta_in_view';
import * as nc_019_add_meta_in_meta_tables from './v2/nc_019_add_meta_in_meta_tables';
import * as nc_020_kanban_view from './v2/nc_020_kanban_view';
import * as nc_021_add_fields_in_token from './v2/nc_021_add_fields_in_token';
import * as nc_022_qr_code_column_type from './v2/nc_022_qr_code_column_type';
import * as nc_023_multiple_source from './v2/nc_023_multiple_source';
import * as nc_024_barcode_column_type from './v2/nc_024_barcode_column_type';
import * as nc_025_add_row_height from './v2/nc_025_add_row_height';
<<<<<<< HEAD
import * as nc_026_add_comparison_sub_op from './v2/nc_026_add_comparison_sub_op';
=======
import * as nc_026_map_view from './v2/nc_026_map_view';
>>>>>>> 6efb1dec

// Create a custom migration source class
export default class XcMigrationSourcev2 {
  // Must return a Promise containing a list of migrations.
  // Migrations can be whatever you want, they will be passed as
  // arguments to getMigrationName and getMigration
  public getMigrations(): Promise<any> {
    // In this run we are just returning migration names
    return Promise.resolve([
      'nc_011',
      'nc_012_alter_column_data_types',
      'nc_013_sync_source',
      'nc_014_alter_column_data_types',
      'nc_015_add_meta_col_in_column_table',
      'nc_016_alter_hooklog_payload_types',
      'nc_017_add_user_token_version_column',
      'nc_018_add_meta_in_view',
      'nc_019_add_meta_in_meta_tables',
      'nc_020_kanban_view',
      'nc_021_add_fields_in_token',
      'nc_022_qr_code_column_type',
      'nc_023_multiple_source',
      'nc_024_barcode_column_type',
      'nc_025_add_row_height',
<<<<<<< HEAD
      'nc_026_add_comparison_sub_op',
=======
      'nc_026_map_view',
>>>>>>> 6efb1dec
    ]);
  }

  public getMigrationName(migration): string {
    return migration;
  }

  public getMigration(migration): any {
    switch (migration) {
      case 'nc_011':
        return nc_011;
      case 'nc_012_alter_column_data_types':
        return nc_012_alter_column_data_types;
      case 'nc_013_sync_source':
        return nc_013_sync_source;
      case 'nc_014_alter_column_data_types':
        return nc_014_alter_column_data_types;
      case 'nc_015_add_meta_col_in_column_table':
        return nc_015_add_meta_col_in_column_table;
      case 'nc_016_alter_hooklog_payload_types':
        return nc_016_alter_hooklog_payload_types;
      case 'nc_017_add_user_token_version_column':
        return nc_017_add_user_token_version_column;
      case 'nc_018_add_meta_in_view':
        return nc_018_add_meta_in_view;
      case 'nc_019_add_meta_in_meta_tables':
        return nc_019_add_meta_in_meta_tables;
      case 'nc_020_kanban_view':
        return nc_020_kanban_view;
      case 'nc_021_add_fields_in_token':
        return nc_021_add_fields_in_token;
      case 'nc_022_qr_code_column_type':
        return nc_022_qr_code_column_type;
      case 'nc_023_multiple_source':
        return nc_023_multiple_source;
      case 'nc_024_barcode_column_type':
        return nc_024_barcode_column_type;
      case 'nc_025_add_row_height':
        return nc_025_add_row_height;
<<<<<<< HEAD
      case 'nc_026_add_comparison_sub_op':
        return nc_026_add_comparison_sub_op;
=======
      case 'nc_026_map_view':
        return nc_026_map_view;
>>>>>>> 6efb1dec
    }
  }
}<|MERGE_RESOLUTION|>--- conflicted
+++ resolved
@@ -13,11 +13,8 @@
 import * as nc_023_multiple_source from './v2/nc_023_multiple_source';
 import * as nc_024_barcode_column_type from './v2/nc_024_barcode_column_type';
 import * as nc_025_add_row_height from './v2/nc_025_add_row_height';
-<<<<<<< HEAD
-import * as nc_026_add_comparison_sub_op from './v2/nc_026_add_comparison_sub_op';
-=======
 import * as nc_026_map_view from './v2/nc_026_map_view';
->>>>>>> 6efb1dec
+import * as nc_027_add_comparison_sub_op from './v2/nc_027_add_comparison_sub_op';
 
 // Create a custom migration source class
 export default class XcMigrationSourcev2 {
@@ -42,11 +39,8 @@
       'nc_023_multiple_source',
       'nc_024_barcode_column_type',
       'nc_025_add_row_height',
-<<<<<<< HEAD
-      'nc_026_add_comparison_sub_op',
-=======
       'nc_026_map_view',
->>>>>>> 6efb1dec
+      'nc_027_add_comparison_sub_op',
     ]);
   }
 
@@ -86,13 +80,10 @@
         return nc_024_barcode_column_type;
       case 'nc_025_add_row_height':
         return nc_025_add_row_height;
-<<<<<<< HEAD
-      case 'nc_026_add_comparison_sub_op':
-        return nc_026_add_comparison_sub_op;
-=======
       case 'nc_026_map_view':
         return nc_026_map_view;
->>>>>>> 6efb1dec
+      case 'nc_027_add_comparison_sub_op':
+        return nc_027_add_comparison_sub_op;
     }
   }
 }