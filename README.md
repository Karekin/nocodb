--- conflicted
+++ resolved
@@ -68,30 +68,6 @@
 
 # Quick try
 
-<<<<<<< HEAD
-## NPX
-
-You can run the below command if you need an interactive configuration.
-
-```
-npx create-nocodb-app
-```
-
-<img src="https://user-images.githubusercontent.com/35857179/163672964-00ef5d62-0434-447d-ac01-3ebb780099b9.png" width="520px"/>
-
-## Node Application
-
-We provide a simple NodeJS Application for getting started.
-
-```bash
-git clone https://github.com/nocodb/nocodb-seed
-cd nocodb-seed
-pnpm install
-pnpm start
-```
-
-=======
->>>>>>> 5081345c
 ## Docker
 
 ```bash
