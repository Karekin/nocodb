{
  "private": true,
  "scripts": {
    "build": "nuxi build",
    "dev": "nuxi dev",
    "generate": "nuxi generate",
    "start": "node .output/server/index.mjs",
    "lint": "eslint --ext \".js,.jsx,.ts,.tsx,.vue\" --fix --ignore-path .gitignore .",
    "test": "vitest -c test/vite.config.ts",
    "test:ui": "vitest -c test/vite.config.ts --ui",
    "coverage": "vitest -c test/vite.config.ts run --coverage"
  },
  "dependencies": {
<<<<<<< HEAD
    "@ckpack/vue-color": "^1.2.0",
    "@vueuse/core": "^8.7.5",
    "@vueuse/integrations": "^8.9.1",
    "ant-design-vue": "^3.1.0-rc.6",
=======
    "@vueuse/core": "^9.0.2",
    "@vueuse/integrations": "^9.0.2",
    "ant-design-vue": "^3.2.10",
>>>>>>> c4d1bab9
    "dayjs": "^1.11.3",
    "file-saver": "^2.0.5",
    "jwt-decode": "^3.1.2",
    "locale-codes": "^1.3.1",
    "monaco-editor": "^0.33.0",
    "nocodb-sdk": "file:../nocodb-sdk",
    "papaparse": "^5.3.2",
    "socket.io-client": "^4.5.1",
    "sortablejs": "^1.15.0",
    "unique-names-generator": "^4.7.1",
    "vue-i18n": "^9.1.10",
    "vue-toastification": "^2.0.0-rc.5",
    "vuedraggable": "^4.1.0",
    "vuetify": "^3.0.0-alpha.13",
    "xlsx": "^0.17.3"
  },
  "devDependencies": {
    "@antfu/eslint-config": "^0.25.2",
    "@iconify-json/clarity": "^1.1.4",
    "@iconify-json/eva": "^1.1.2",
    "@iconify-json/ic": "^1.1.7",
    "@iconify-json/lucide": "^1.1.36",
    "@iconify-json/material-symbols": "^1.1.8",
    "@iconify-json/mdi": "^1.1.25",
    "@iconify-json/ri": "^1.1.3",
    "@intlify/vite-plugin-vue-i18n": "^4.0.0",
    "@nuxt/image-edge": "^1.0.0-27657146.da85542",
    "@types/axios": "^0.14.0",
    "@types/file-saver": "^2.0.5",
    "@types/papaparse": "^5.3.2",
    "@types/sortablejs": "^1.13.0",
    "@vitejs/plugin-vue": "^2.3.3",
    "@vitest/ui": "^0.18.0",
    "@vue/compiler-sfc": "^3.2.37",
    "@vue/test-utils": "^2.0.2",
    "@vueuse/nuxt": "^9.0.2",
    "@windicss/plugin-animations": "^1.0.9",
    "@windicss/plugin-question-mark": "^0.1.1",
    "@windicss/plugin-scrollbar": "^1.2.3",
    "eslint-config-prettier": "^8.5.0",
    "eslint-plugin-prettier": "^4.0.0",
    "happy-dom": "^6.0.3",
    "less": "^4.1.3",
    "nuxt": "3.0.0-rc.4",
    "nuxt-windicss": "^2.4.2",
    "prettier": "^2.7.1",
    "sass": "^1.53.0",
    "unplugin-icons": "^0.14.7",
    "unplugin-vue-components": "^0.21.1",
    "vite-plugin-monaco-editor": "^1.1.0",
    "vitest": "^0.18.0",
    "windicss": "^3.5.6"
  }
}<|MERGE_RESOLUTION|>--- conflicted
+++ resolved
@@ -11,16 +11,10 @@
     "coverage": "vitest -c test/vite.config.ts run --coverage"
   },
   "dependencies": {
-<<<<<<< HEAD
     "@ckpack/vue-color": "^1.2.0",
-    "@vueuse/core": "^8.7.5",
-    "@vueuse/integrations": "^8.9.1",
-    "ant-design-vue": "^3.1.0-rc.6",
-=======
     "@vueuse/core": "^9.0.2",
     "@vueuse/integrations": "^9.0.2",
     "ant-design-vue": "^3.2.10",
->>>>>>> c4d1bab9
     "dayjs": "^1.11.3",
     "file-saver": "^2.0.5",
     "jwt-decode": "^3.1.2",
