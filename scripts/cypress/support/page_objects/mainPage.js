--- conflicted
+++ resolved
@@ -352,24 +352,63 @@
       .contains("Webhooks");
   };
 
+  hideAllColumns = () => {
+    cy.get(".nc-fields-menu-btn").should("exist").click();
+    cy.getActiveMenu(".nc-dropdown-fields-menu")
+      .find(".ant-btn")
+      .contains("Hide all")
+      .click();
+    cy.get(".nc-fields-menu-btn").should("exist").click();
+  };
+
+  showAllColumns = () => {
+    cy.get(".nc-fields-menu-btn").should("exist").click();
+    cy.getActiveMenu(".nc-dropdown-fields-menu")
+      .find(".ant-btn")
+      .contains("Show all")
+      .click();
+    cy.get(".nc-fields-menu-btn").should("exist").click();
+  };
+
+  toggleShowSystemFields = () => {
+    cy.get(".nc-fields-menu-btn").should("exist").click();
+    cy.getActiveMenu(".nc-dropdown-fields-menu")
+      .find(".nc-fields-show-system-fields")
+      .click();
+    cy.get(".nc-fields-menu-btn").should("exist").click();
+  };
+
   hideField = (field) => {
     cy.get(`th[data-title="${field}"]`).should("be.visible");
     cy.get(".nc-fields-menu-btn").click();
+    // cy.getActiveMenu(".nc-dropdown-fields-menu")
+    //   .find(`.nc-fields-list label:contains(${field}):visible`)
+    //   .click();
     cy.getActiveMenu(".nc-dropdown-fields-menu")
-      .find(`.nc-fields-list label:contains(${field}):visible`)
+      .find(`.nc-fields-list label:visible`)
+      .contains(new RegExp("^" + field + "$", "g"))
       .click();
     cy.get(".nc-fields-menu-btn").click();
     cy.get(`th[data-title="${field}"]`).should("not.exist");
   };
 
-  unhideField = (field) => {
+  unhideField = (field, viewType = "grid") => {
+    if (viewType === "grid") {
+      cy.get(`th[data-title="${field}"]`).should("not.exist");
+    }
     cy.get(`th[data-title="${field}"]`).should("not.exist");
     cy.get(".nc-fields-menu-btn").click();
+    // cy.getActiveMenu(".nc-dropdown-fields-menu")
+    //   .find(`.nc-fields-list label:contains(${field}):visible`)
+    //   .click();
     cy.getActiveMenu(".nc-dropdown-fields-menu")
-      .find(`.nc-fields-list label:contains(${field}):visible`)
+      .find(`.nc-fields-list label:visible`)
+      .contains(new RegExp("^" + field + "$", "g"))
       .click();
     cy.get(".nc-fields-menu-btn").click();
-    cy.get(`th[data-title="${field}"]`).should("be.visible");
+    if (viewType === "grid") {
+      cy.get(`th[data-title="${field}"]`).should("be.visible");
+    }
   };
 
   sortField = (field, criteria) => {
@@ -566,403 +605,6 @@
   openMetaTab() {
     // open Project metadata tab
     //
-<<<<<<< HEAD
-    //     // opt-in requested role & submit
-    //     //
-    //     cy.getActiveMenu().contains(role).click();
-    //     cy.get(".nc-invite-or-save-btn").click();
-    //     cy.toastWait("Successfully updated the user details");
-    //
-    //     this.roleURL[role] =
-    //         "http://localhost:3000/#/user/authentication/signin";
-    // };
-
-    getCell = (columnHeader, cellNumber) => {
-        return cy.get(
-            `:nth-child(${cellNumber}) > [data-title="${columnHeader}"]`
-        ).last();
-    };
-
-    getPagination = (pageNumber) => {
-        if (pageNumber == "<")
-            return cy.get(".nc-pagination > .ant-pagination-prev");
-        if (pageNumber == ">")
-            return cy.get(".nc-pagination > .ant-pagination-next");
-
-        return cy.get(
-            `.nc-pagination > .ant-pagination-item.ant-pagination-item-${pageNumber}`
-        );
-    };
-
-    getRow = (rowIndex) => {
-        return cy.get(".xc-row-table").find("tr").eq(rowIndex);
-    };
-
-    addColumn = (colName, tableName) => {
-        cy.get(".nc-column-add").click({
-            force: true,
-        });
-
-        cy.getActiveMenu(".nc-dropdown-grid-add-column").find('input.nc-column-name-input', { timeout: 3000 })
-          .should('exist')
-          .clear()
-          .type(colName);
-        cy.get(".ant-btn-primary").contains("Save").should('exist').click();
-        cy.toastWait(`Column created`);
-        cy.get(`th[data-title="${colName}"]`).should("exist");
-    };
-
-    addColumnWithType = (colName, colType, tableName) => {
-        cy.get(".nc-column-add").click({
-            force: true,
-        });
-
-        cy.getActiveMenu(".nc-dropdown-grid-add-column").find('input.nc-column-name-input', { timeout: 3000 })
-          .should('exist')
-          .clear()
-          .type(colName);
-
-        // change column type and verify
-        cy.get(".nc-column-type-input").last().click();
-        cy.getActiveSelection('.nc-dropdown-column-type').find('.ant-select-item-option').contains(colType).click();
-        cy.get(".ant-btn-primary:visible").contains("Save").click();
-
-        cy.toastWait(`Column created`);
-        cy.get(`th[data-title="${colName}"]`).should("exist");
-    };
-
-    deleteColumn = (colName) => {
-        cy.get(`th:contains(${colName})`).should("exist");
-
-        cy.get(`th:contains(${colName}) .nc-icon.ant-dropdown-trigger`)
-          .trigger("mouseover", { force: true })
-          .click({ force: true });
-
-        cy.wait(500)
-
-        cy.get(".nc-column-delete").click();
-        cy.wait(500)
-        cy.get(".nc-column-delete").should("not.be.visible");
-        cy.get(".ant-btn-dangerous:visible").contains("Delete").click();
-        cy.wait(500)
-
-        cy.get(`th:contains(${colName})`).should("not.exist");
-    };
-
-    getAuthToken = () => {
-        let obj = JSON.parse(localStorage["vuex"]);
-        return obj["users"]["token"];
-    };
-
-    configureSMTP = (from, host, port, secure) => {
-        cy.getActiveModal().find('.nc-app-store-card-SMTP').click().then((obj) => {
-            cy.wrap(obj).find('.nc-app-store-card-install').click({ force: true });
-        })
-
-        cy.getActiveModal().find('#form_item_from').should('exist').clear().type(from)
-        cy.getActiveModal().find('#form_item_host').should('exist').clear().type(host)
-        cy.getActiveModal().find('#form_item_port').should('exist').clear().type(port)
-        // cy.getActiveModal().find('#form_item_secure').should('exist').clear().type(secure)
-        cy.getActiveModal().find("button").contains("Save").click();
-
-        cy.toastWait('Successfully installed and email notification will use SMTP configuration');
-        settingsPage.closeMenu()
-    };
-
-    resetSMTP = () => {
-        cy.getActiveModal().find('.nc-app-store-card-SMTP').click().then((obj) => {
-            cy.wrap(obj).find('.nc-app-store-card-reset').click({ force: true });
-        })
-        cy.getActiveModal().find("button").contains("Confirm").click();
-
-        cy.toastWait("Plugin uninstalled successfully");
-        settingsPage.closeMenu()
-    };
-
-    shareView = () => {
-        return cy.get(".nc-btn-share-view").should("exist");
-    };
-
-    shareViewList = () => {
-        cy.get(".nc-actions-menu-btn").should('exist').click();
-        return cy.getActiveMenu(".nc-dropdown-actions-menu").find('.ant-dropdown-menu-item').contains('Shared View List');
-    };
-
-    downloadCsv = () => {
-        cy.get(".nc-actions-menu-btn").should('exist').click();
-        return cy.getActiveMenu(".nc-dropdown-actions-menu").find('.ant-dropdown-menu-item').contains('Download as CSV');
-    };
-
-    downloadExcel = () => {
-        cy.get(".nc-actions-menu-btn").should('exist').click();
-        return cy.getActiveMenu(".nc-dropdown-actions-menu").find('.ant-dropdown-menu-item').contains('Download as XLSX');
-    };
-
-    uploadCsv = () => {
-        cy.get(".nc-actions-menu-btn").should('exist').click();
-        return cy.getActiveMenu(".nc-dropdown-actions-menu").find('.ant-dropdown-menu-item').contains('Upload CSV');
-    };
-
-    automations = () => {
-        cy.get(".nc-actions-menu-btn").should('exist').click();
-        return cy.getActiveMenu(".nc-dropdown-actions-menu").find('.ant-dropdown-menu-item').contains('Webhooks');
-    };
-
-    hideAllColumns = () => {
-        cy.get(".nc-fields-menu-btn").should('exist').click();
-        cy.getActiveMenu(".nc-dropdown-fields-menu").find('.ant-btn').contains('Hide all').click();
-        cy.get(".nc-fields-menu-btn").should('exist').click();
-    }
-
-    showAllColumns = () => {
-        cy.get(".nc-fields-menu-btn").should('exist').click();
-        cy.getActiveMenu(".nc-dropdown-fields-menu").find('.ant-btn').contains('Show all').click();
-        cy.get(".nc-fields-menu-btn").should('exist').click();
-    }
-
-    toggleShowSystemFields = () => {
-        cy.get(".nc-fields-menu-btn").should('exist').click();
-        cy.getActiveMenu(".nc-dropdown-fields-menu").find('.nc-fields-show-system-fields').click();
-        cy.get(".nc-fields-menu-btn").should('exist').click();
-    }
-
-    hideField = (field) => {
-        cy.get(`th[data-title="${field}"]`).should("be.visible");
-        cy.get(".nc-fields-menu-btn").click();
-        cy.wait(500)
-        cy.getActiveMenu(".nc-dropdown-fields-menu").find(`.nc-fields-list label:visible`).contains(new RegExp("^" + field + "$", "g")).click();
-        cy.wait(500)
-        cy.get(".nc-fields-menu-btn").click();
-        cy.wait(500)
-        cy.get(`th[data-title="${field}"]`).should("not.exist");
-    };
-
-    unhideField = (field, viewType = 'grid') => {
-        if(viewType === 'grid') {
-            cy.get(`th[data-title="${field}"]`).should("not.exist");
-        }
-        cy.get(".nc-fields-menu-btn").click();
-        cy.wait(500)
-        cy.getActiveMenu(".nc-dropdown-fields-menu").find(`.nc-fields-list label:visible`).contains(new RegExp("^" + field + "$", "g")).click();
-        cy.wait(500)
-        cy.get(".nc-fields-menu-btn").click();
-        cy.wait(500)
-
-        if(viewType === 'grid') {
-            cy.get(`th[data-title="${field}"]`).should("be.visible");
-        }
-    };
-
-    sortField = (field, criteria) => {
-        cy.get(".nc-sort-menu-btn").click();
-        cy.wait(500)
-        cy.getActiveMenu('.nc-dropdown-sort-menu').contains("Add Sort Option").click();
-        cy.wait(500)
-        // cy.get(".nc-sort-field-select div").first().click().type(field);
-        cy.get(".nc-sort-field-select div").first().click();
-        cy.wait(500)
-        cy.get('.ant-select-dropdown:visible').find(`.ant-select-item`).contains(new RegExp("^" + field + "$", "g")).should('exist').click();
-        cy.wait(500)
-        cy.get(".nc-sort-dir-select div").first().click();
-        cy.wait(500)
-        cy.get('.sort-dir-dropdown.ant-select-dropdown:visible').find(`.ant-select-item`).contains(criteria).should('exist').click();
-        cy.wait(500)
-        cy.get(".nc-sort-menu-btn").click();
-        cy.wait(500)
-    };
-
-    clearSort = () => {
-        cy.get(".nc-sort-menu-btn").click();
-        cy.wait(500)
-        cy.get(".nc-sort-item-remove-btn").click();
-        cy.wait(500)
-        cy.get(".nc-sort-item-remove-btn:visible").should("not.exist");
-        cy.get(".nc-sort-menu-btn").click();
-        cy.wait(500)
-
-    };
-
-    filterField = (field, operation, value) => {
-        cy.get(".nc-filter-menu-btn").click();
-        cy.wait(500)
-        cy.contains("Add Filter").click();
-        cy.wait(500)
-        // cy.get(".nc-filter-field-select").should("exist").last().click().type(field);
-        cy.get(".nc-filter-field-select").should("exist").last().click();
-        cy.wait(500)
-        cy.get('.ant-select-dropdown:visible').should('exist').find(`.ant-select-item`).contains(new RegExp("^" + field + "$", "g")).should('exist').click();
-        cy.wait(500)
-        cy.get(".nc-filter-operation-select").should("exist").last().click();
-        cy.wait(500)
-        cy.get('.ant-select-dropdown:visible').should('exist').find(`.ant-select-item`).contains(operation).should('exist').click();
-        cy.wait(500)
-        if (operation != "is null" && operation != "is not null") {
-            cy.get(".nc-filter-value-select")
-                .should("exist")
-                .last()
-                .type(value);
-            cy.get(".nc-filter-operation-select").last().click();
-            cy.wait(500)
-        }
-        cy.get(".nc-filter-menu-btn").click();
-        cy.wait(500)
-    };
-
-    filterReset = () => {
-        cy.get(".nc-filter-menu-btn").click();
-        cy.wait(500)
-        cy.get(".nc-filter-item-remove-btn").click();
-        cy.wait(500)
-        cy.get(".nc-filter-item-remove-btn").should("not.exist");
-        cy.get(".nc-filter-menu-btn").click();
-        cy.wait(500)
-    };
-
-    // delete created views
-    //
-    deleteCreatedViews = () => {
-        this.shareViewList().click();
-
-        cy.get('th:contains("View Link")')
-            .should("be.visible")
-            .parent()
-            .parent()
-            .next()
-            .find("tr")
-            .each(($tableRow) => {
-                cy.log($tableRow[0].childElementCount);
-
-                // one of the row would contain seggregation header ('other views)
-                if (5 == $tableRow[0].childElementCount) {
-                    cy.wrap($tableRow).find(".nc-icon").last().click();
-                    cy.wait(100);
-                }
-            })
-            .then(() => {
-                cy.toastWait("Deleted shared view successfully");
-                cy.getActiveModal().find("button.ant-modal-close").should('exist').click();
-            });
-    };
-
-    // download CSV & verify
-    // download folder is configurable in cypress.
-    //      trigger download
-    //      wait for a while & check in configured download folder for the intended file
-    //      if it exists, verify it against 'expectedRecords' passed in as parameter
-    //
-    downloadAndVerifyCsv = (filename, verifyCsv, role) => {
-
-        if(role === 'commenter' || role === 'viewer') {
-            cy.get(".nc-actions-menu-btn").click();
-            cy.getActiveMenu(".nc-dropdown-actions-menu").find('.nc-project-menu-item').contains('Download as CSV').click();
-        } else {
-            cy.get(".nc-actions-menu-btn").click();
-            cy.getActiveMenu(".nc-dropdown-actions-menu").find('.nc-project-menu-item').contains('Download').click();
-            cy.wait(1000);
-            cy.get('.nc-project-menu-item').contains('Download as CSV').should('exist').click();
-        }
-
-        cy.toastWait("Successfully exported all table data").then(() => {
-            // download folder path, read from config file
-            const downloadsFolder = Cypress.config("downloadsFolder");
-            let filePath = path.join(downloadsFolder, filename);
-
-            // append download folder path with filename to generate full file path, retrieve file
-            cy.readFile(filePath).then((fileData) => {
-                // from CSV, split into records (rows)
-                const rows = fileData.replace(/\r\n/g, "\n").split("\n");
-                verifyCsv(rows);
-                deleteDownloadsFolder();
-            });
-        });
-    };
-
-    downloadAndVerifyCsvFromSharedView = (filename, verifyCsv) => {
-        cy.get(".nc-actions-menu-btn").click();
-        cy.get('.nc-project-menu-item').contains('Download as CSV').should('exist').click();
-
-        cy.toastWait("Successfully exported all table data").then(() => {
-            // download folder path, read from config file
-            const downloadsFolder = Cypress.config("downloadsFolder");
-            let filePath = path.join(downloadsFolder, filename);
-
-            // append download folder path with filename to generate full file path, retrieve file
-            cy.readFile(filePath).then((fileData) => {
-                // from CSV, split into records (rows)
-                const rows = fileData.replace(/\r\n/g, "\n").split("\n");
-                verifyCsv(rows);
-                deleteDownloadsFolder();
-            });
-        });
-    };
-
-    getIFrameCell = (columnHeader, cellNumber) => {
-        return cy
-            .iframe()
-            .find(
-                `tbody > :nth-child(${cellNumber}) > [data-col="${columnHeader}"]`
-            );
-    };
-
-    // https://docs.cypress.io/guides/core-concepts/variables-and-aliases#Sharing-Context
-    getDatatype = (tableName, columnName) => {
-        cy.window().then((win) => {
-            const col = win.$nuxt.$store.state.meta.metas[tableName].columns;
-            let dataType = "";
-            col.forEach((element) => {
-                if (element.cn == columnName) dataType = element.uidt;
-            });
-            cy.wrap(dataType).as("ncDatatype");
-        });
-    };
-
-    openMetaTab() {
-        // open Project metadata tab
-        //
-        settingsPage.openMenu(settingsPage.PROJ_METADATA)
-        settingsPage.openTab(settingsPage.METADATA)
-    }
-
-    closeMetaTab() {
-        // close Project metadata tab
-        settingsPage.closeMenu()
-    }
-
-    metaSyncValidate(tbl, msg) {
-        cy.get(".nc-btn-metasync-reload")
-            .should("exist")
-            .click();
-        cy.wait(2000);
-        cy.get(`.nc-metasync-row-${tbl}`).contains(msg).should("exist");
-        cy.get(".nc-btn-metasync-sync-now")
-            .should("exist")
-            .click()
-            .then(() => {
-                cy.toastWait(`Table metadata recreated successfully`);
-            });
-        cy.get(".nc-metasync-row").then((row) => {
-            for (let i = 0; i < row.length; i++) {
-                cy.wrap(row).contains("No change identified").should("exist");
-            }
-        });
-    }
-
-    tabReset() {
-        // temporary disable (kludge)
-        // mainPage.toolBarTopLeft(mainPage.HOME).click({ force: true });
-        // cy.get(".project-row").should("exist").click({ force: true });
-        // projectsPage.waitHomePageLoad();
-        // option-2
-        // cy.openTableTab("Country", 0);
-        // cy.get(".mdi-close").click({ multiple: true });
-        // cy.get("button.ant-tabs-tab-remove").click({ multiple: true });
-        // cy.get('.ant-tabs-tab-remove').should('not.exist')
-    }
-
-    toggleRightSidebar() {
-        cy.get(".nc-toggle-right-navbar").should("exist").click();
-    }
-=======
     settingsPage.openMenu(settingsPage.PROJ_METADATA);
     settingsPage.openTab(settingsPage.METADATA);
   }
@@ -1004,7 +646,6 @@
   toggleRightSidebar() {
     cy.get(".nc-toggle-right-navbar").should("exist").click();
   }
->>>>>>> c5ba0234
 }
 
 export const mainPage = new _mainPage();
