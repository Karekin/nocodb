import { ViewTypes } from 'nocodb-sdk'
import type { FilterType, SortType, TableType, ViewType } from 'nocodb-sdk'
import type { Ref } from 'vue'
import { computed, reactive, useInjectionState, useNuxtApp, useProject, useTemplateRefsList } from '#imports'

const [useProvideSmartsheetStore, useSmartsheetStore] = useInjectionState(
  (
    view: Ref<ViewType | undefined>,
    meta: Ref<TableType | undefined>,
    shared = false,
    initalSorts?: Ref<SortType[]>,
    initialFilters?: Ref<FilterType[]>,
  ) => {
    const { $api } = useNuxtApp()
    const { sqlUi } = useProject()

    const cellRefs = useTemplateRefsList<HTMLTableDataCellElement>()

    // state
    // todo: move to grid view store
    const search = reactive({
      field: '',
      query: '',
    })

    // getters
<<<<<<< HEAD
    const isLocked = computed(() => (view?.value as any)?.lock_type === 'locked')
    const isPkAvail = computed(() => meta?.value?.columns?.some((c) => c.pk))
    const isGrid = computed(() => (view?.value as any)?.type === ViewTypes.GRID)
    const isForm = computed(() => (view?.value as any)?.type === ViewTypes.FORM)
    const isGallery = computed(() => (view?.value as any)?.type === ViewTypes.GALLERY)
    const isKanban = computed(() => (view?.value as any)?.type === ViewTypes.KANBAN)
    const isSharedForm = computed(() => isForm?.value && shared)
=======
    const isLocked = computed(() => view.value?.lock_type === 'locked')
    const isPkAvail = computed(() => meta.value?.columns?.some((c) => c.pk))
    const isGrid = computed(() => view.value?.type === ViewTypes.GRID)
    const isForm = computed(() => view.value?.type === ViewTypes.FORM)
    const isSharedForm = computed(() => isForm.value && shared)
    const isGallery = computed(() => view.value?.type === ViewTypes.GALLERY)
>>>>>>> bedf2287
    const xWhere = computed(() => {
      let where
      const col = meta.value?.columns?.find(({ id }) => id === search.field) || meta.value?.columns?.find((v) => v.pv)
      if (!col) return

      if (!search.query.trim()) return
      if (['text', 'string'].includes(sqlUi.value.getAbstractType(col)) && col.dt !== 'bigint') {
        where = `(${col.title},like,%${search.query.trim()}%)`
      } else {
        where = `(${col.title},eq,${search.query.trim()})`
      }
      return where
    })

    const isSqlView = computed(() => meta.value?.type === 'view')

    const sorts = initalSorts ?? ref<SortType[]>([])
    const nestedFilters: Ref<FilterType[]> = initialFilters ?? ref<FilterType[]>([])

    return {
      view,
      meta,
      isLocked,
      $api,
      search,
      xWhere,
      isPkAvail,
      isForm,
      isGrid,
      isGallery,
      isKanban,
      cellRefs,
      isSharedForm,
      sorts,
      nestedFilters,
      isSqlView,
    }
  },
  'smartsheet-store',
)

export { useProvideSmartsheetStore }

export function useSmartsheetStoreOrThrow() {
  const smartsheetStore = useSmartsheetStore()
  if (smartsheetStore == null) throw new Error('Please call `useSmartsheetStore` on the appropriate parent component')
  return smartsheetStore
}<|MERGE_RESOLUTION|>--- conflicted
+++ resolved
@@ -24,22 +24,13 @@
     })
 
     // getters
-<<<<<<< HEAD
-    const isLocked = computed(() => (view?.value as any)?.lock_type === 'locked')
-    const isPkAvail = computed(() => meta?.value?.columns?.some((c) => c.pk))
-    const isGrid = computed(() => (view?.value as any)?.type === ViewTypes.GRID)
-    const isForm = computed(() => (view?.value as any)?.type === ViewTypes.FORM)
-    const isGallery = computed(() => (view?.value as any)?.type === ViewTypes.GALLERY)
-    const isKanban = computed(() => (view?.value as any)?.type === ViewTypes.KANBAN)
-    const isSharedForm = computed(() => isForm?.value && shared)
-=======
     const isLocked = computed(() => view.value?.lock_type === 'locked')
     const isPkAvail = computed(() => meta.value?.columns?.some((c) => c.pk))
     const isGrid = computed(() => view.value?.type === ViewTypes.GRID)
     const isForm = computed(() => view.value?.type === ViewTypes.FORM)
+    const isGallery = computed(() => view.value?.type === ViewTypes.GALLERY)
+    const isKanban = computed(() => view.value?.type === ViewTypes.KANBAN)
     const isSharedForm = computed(() => isForm.value && shared)
-    const isGallery = computed(() => view.value?.type === ViewTypes.GALLERY)
->>>>>>> bedf2287
     const xWhere = computed(() => {
       let where
       const col = meta.value?.columns?.find(({ id }) => id === search.field) || meta.value?.columns?.find((v) => v.pv)
