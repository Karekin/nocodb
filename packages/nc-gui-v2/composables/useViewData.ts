--- conflicted
+++ resolved
@@ -296,13 +296,10 @@
     deleteSelectedRows,
     updateOrSaveRow,
     selectedAllRecords,
-<<<<<<< HEAD
+    syncCount,
     loadFormView,
     formColumnData,
     formViewData,
     updateFormView,
-=======
-    syncCount,
->>>>>>> c0f194c7
   }
 }