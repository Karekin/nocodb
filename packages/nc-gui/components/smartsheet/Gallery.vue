<script lang="ts" setup>
<<<<<<< HEAD
import { onMounted } from '@vue/runtime-core'
import type { ColumnType } from 'nocodb-sdk'
=======
>>>>>>> ae4c1eb7
import { isVirtualCol } from 'nocodb-sdk'
import {
  ActiveViewInj,
  ChangePageInj,
  FieldsInj,
  IsFormInj,
  IsGalleryInj,
  IsGridInj,
  MetaInj,
  OpenNewRecordFormHookInj,
  PaginationDataInj,
  ReadonlyInj,
  ReloadRowDataHookInj,
  ReloadViewMetaHookInj,
  computed,
  createEventHook,
  extractPkFromRow,
  inject,
  nextTick,
  onMounted,
  provide,
  ref,
  useUIPermission,
  useViewData,
} from '#imports'
import type { Row as RowType } from '~/lib'

interface Attachment {
  url: string
}

const meta = inject(MetaInj, ref())
const view = inject(ActiveViewInj, ref())
const reloadViewMetaHook = inject(ReloadViewMetaHookInj)
const reloadViewDataHook = inject(ReloadViewDataHookInj)
const openNewRecordFormHook = inject(OpenNewRecordFormHookInj, createEventHook())

const expandedFormDlg = ref(false)
const expandedFormRow = ref<RowType>()
const expandedFormRowState = ref<Record<string, any>>()

const {
  loadData,
  paginationData,
  formattedData: data,
  loadGalleryData,
  galleryData,
  changePage,
  addEmptyRow,
} = useViewData(meta, view)

const { isUIAllowed } = useUIPermission()

provide(IsFormInj, ref(false))
provide(IsGalleryInj, ref(true))
provide(IsGridInj, ref(false))
provide(PaginationDataInj, paginationData)
provide(ChangePageInj, changePage)
provide(ReadonlyInj, !isUIAllowed('xcDatatableEditable'))

const fields = inject(FieldsInj, ref([]))

const route = useRoute()

const router = useRouter()

const fieldsWithoutCover = computed(() => fields.value.filter((f) => f.id !== galleryData.value?.fk_cover_image_col_id))

const coverImageColumn: any = $(
  computed(() =>
    meta.value?.columnsById
      ? meta.value.columnsById[galleryData.value?.fk_cover_image_col_id as keyof typeof meta.value.columnsById]
      : {},
  ),
)

const isRowEmpty = (record: any, col: any) => {
  const val = record.row[col.title]
  if (!val) return true

  return Array.isArray(val) && val.length === 0
}

const attachments = (record: any): Attachment[] => {
  try {
    return coverImageColumn?.title && record.row[coverImageColumn.title] ? JSON.parse(record.row[coverImageColumn.title]) : []
  } catch (e) {
    return []
  }
}

const expandForm = (row: RowType, state?: Record<string, any>) => {
  if (!isUIAllowed('xcDatatableEditable')) return

<<<<<<< HEAD
  const rowId = extractPkFromRow(row.row, meta.value?.columns as ColumnType[])
=======
  const rowId = extractPkFromRow(row.row, meta.value!.columns!)
>>>>>>> ae4c1eb7

  if (rowId) {
    router.push({
      query: {
        ...route.query,
        rowId,
      },
    })
  } else {
    expandedFormRow.value = row
    expandedFormRowState.value = state
    expandedFormDlg.value = true
  }
}

const expandFormClick = async (e: MouseEvent, row: RowType) => {
  const target = e.target as HTMLElement
  if (target && !target.closest('.gallery-carousel')) {
    expandForm(row)
  }
}

openNewRecordFormHook?.on(async () => {
  const newRow = await addEmptyRow()
  expandForm(newRow)
})

const expandedFormOnRowIdDlg = computed({
  get() {
    return !!route.query.rowId
  },
  set(val) {
    if (!val)
      router.push({
        query: {
          ...route.query,
          rowId: undefined,
        },
      })
  },
})

const reloadAttachments = ref(false)

reloadViewMetaHook?.on(async () => {
  await loadGalleryData()

  reloadAttachments.value = true

  nextTick(() => {
    reloadAttachments.value = false
  })
})
reloadViewDataHook?.on(async () => {
  await loadData()
})

onMounted(async () => {
  await loadData()

  await loadGalleryData()
})

// provide view data reload hook as fallback to row data reload
provide(ReloadRowDataHookInj, reloadViewDataHook)
</script>

<template>
  <div class="flex flex-col h-full w-full overflow-auto nc-gallery">
    <div class="nc-gallery-container grid gap-2 my-4 px-3">
      <div v-for="record in data" :key="`record-${record.row.id}`">
        <LazySmartsheetRow :row="record">
          <a-card
            hoverable
            class="!rounded-lg h-full overflow-hidden break-all max-w-[450px]"
            @click="expandFormClick($event, record)"
          >
            <template #cover>
              <a-carousel v-if="!reloadAttachments && attachments(record).length" autoplay class="gallery-carousel" arrows>
                <template #customPaging>
                  <a>
                    <div class="pt-[12px]">
                      <div></div>
                    </div>
                  </a>
                </template>

                <template #prevArrow>
                  <div style="z-index: 1"></div>
                </template>

                <template #nextArrow>
                  <div style="z-index: 1"></div>
                </template>

                <LazyNuxtImg
                  v-for="(attachment, index) in attachments(record)"
                  :key="`carousel-${record.row.id}-${index}`"
                  quality="90"
                  placeholder
                  class="h-52 object-cover"
                  :src="attachment.url"
                />
              </a-carousel>

              <MdiFileImageBox v-else class="w-full h-48 my-4 text-cool-gray-200" />
            </template>

            <div
              v-for="col in fieldsWithoutCover"
              :key="`record-${record.row.id}-${col.id}`"
              class="flex flex-col space-y-1 px-4 mb-6 bg-gray-50 rounded-lg w-full"
            >
              <div class="flex flex-row w-full justify-start border-b-1 border-gray-100 py-2.5">
                <div class="w-full text-gray-600">
                  <LazySmartsheetHeaderVirtualCell v-if="isVirtualCol(col)" :column="col" :hide-menu="true" />

                  <LazySmartsheetHeaderCell v-else :column="col" :hide-menu="true" />
                </div>
              </div>

              <div class="flex flex-row w-full pb-3 pt-2 pl-2 items-center justify-start">
                <div v-if="isRowEmpty(record, col)" class="h-3 bg-gray-200 px-5 rounded-lg"></div>

                <template v-else>
                  <LazySmartsheetVirtualCell
                    v-if="isVirtualCol(col)"
                    v-model="record.row[col.title]"
                    :column="col"
                    :row="record"
                  />

                  <LazySmartsheetCell
                    v-else
                    v-model="record.row[col.title]"
                    :column="col"
                    :edit-enabled="false"
                    :read-only="true"
                  />
                </template>
              </div>
            </div>
          </a-card>
        </LazySmartsheetRow>
      </div>
    </div>

    <div class="flex-1" />

    <LazySmartsheetPagination />

    <LazySmartsheetExpandedForm
      v-if="expandedFormRow && expandedFormDlg"
      v-model="expandedFormDlg"
      :row="expandedFormRow"
      :state="expandedFormRowState"
      :meta="meta"
      :view="view"
    />

    <LazySmartsheetExpandedForm
      v-if="expandedFormOnRowIdDlg"
      :key="route.query.rowId"
      v-model="expandedFormOnRowIdDlg"
      :row="{ row: {}, oldRow: {}, rowMeta: {} }"
      :meta="meta"
      :row-id="route.query.rowId"
      :view="view"
    />
  </div>
</template>

<style scoped>
.nc-gallery-container {
  grid-auto-rows: 1fr;
  grid-template-columns: repeat(auto-fit, minmax(230px, 1fr));
}

:deep(.slick-dots li button) {
  background-color: black;
}

.ant-carousel.gallery-carousel :deep(.slick-dots) {
  position: relative;
  height: auto;
  bottom: 0px;
}

.ant-carousel.gallery-carousel :deep(.slick-dots li div > div) {
  background: #000;
  border: 0;
  border-radius: 1px;
  color: transparent;
  cursor: pointer;
  display: block;
  font-size: 0;
  height: 3px;
  opacity: 0.3;
  outline: none;
  padding: 0;
  transition: all 0.5s;
  width: 100%;
}

.ant-carousel.gallery-carousel :deep(.slick-dots li.slick-active div > div) {
  opacity: 1;
}

.ant-carousel.gallery-carousel :deep(.slick-prev) {
  left: 0;
  height: 100%;
  top: 12px;
  width: 50%;
}

.ant-carousel.gallery-carousel :deep(.slick-next) {
  right: 0;
  height: 100%;
  top: 12px;
  width: 50%;
}
</style><|MERGE_RESOLUTION|>--- conflicted
+++ resolved
@@ -1,9 +1,5 @@
 <script lang="ts" setup>
-<<<<<<< HEAD
-import { onMounted } from '@vue/runtime-core'
 import type { ColumnType } from 'nocodb-sdk'
-=======
->>>>>>> ae4c1eb7
 import { isVirtualCol } from 'nocodb-sdk'
 import {
   ActiveViewInj,
@@ -17,6 +13,7 @@
   PaginationDataInj,
   ReadonlyInj,
   ReloadRowDataHookInj,
+  ReloadViewDataHookInj,
   ReloadViewMetaHookInj,
   computed,
   createEventHook,
@@ -98,11 +95,7 @@
 const expandForm = (row: RowType, state?: Record<string, any>) => {
   if (!isUIAllowed('xcDatatableEditable')) return
 
-<<<<<<< HEAD
-  const rowId = extractPkFromRow(row.row, meta.value?.columns as ColumnType[])
-=======
   const rowId = extractPkFromRow(row.row, meta.value!.columns!)
->>>>>>> ae4c1eb7
 
   if (rowId) {
     router.push({
