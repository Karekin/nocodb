<script setup lang="ts">
import { computed, inject } from 'vue'
import Draggable from 'vuedraggable'
import { ActiveViewInj, FieldsInj, IsLockedInj, MetaInj, ReloadViewDataHookInj } from '~/context'
import useViewColumns from '~/composables/useViewColumns'
import MdiMenuDownIcon from '~icons/mdi/menu-down'
import MdiEyeIcon from '~icons/mdi/eye-off-outline'
import MdiDragIcon from '~icons/mdi/drag'

const { fieldsOrder, coverImageField, modelValue } = defineProps<{
  coverImageField?: string
  fieldsOrder?: string[]
  modelValue?: Record<string, boolean>
}>()

const meta = inject(MetaInj)
const activeView = inject(ActiveViewInj)
const reloadDataHook = inject(ReloadViewDataHookInj)
const isLocked = inject(IsLockedInj)
const rootFields = inject(FieldsInj)

const isAnyFieldHidden = computed(() => {
  return false
  // todo: implement
  // return meta?.fields?.some(field => field.hidden)
})

const { $e } = useNuxtApp()

const {
  showSystemFields,
  sortedAndFilteredFields,
  fields,
  loadViewColumns,
  filteredFieldList,
  filterQuery,
  showAll,
  hideAll,
  saveOrUpdate,
  sortedFields,
} = useViewColumns(activeView, meta, false, () => reloadDataHook?.trigger())

watch(
  () => activeView?.value?.id,
  async (newVal, oldVal) => {
    if (newVal !== oldVal && meta?.value) {
      await loadViewColumns()
    }
  },
  { immediate: true },
)
watch(
  () => sortedAndFilteredFields.value,
  (v) => {
    if (rootFields) rootFields.value = v || []
  },
  { immediate: true },
)

const onMove = (event) => {
  // todo : sync with server
  // if (!sortedFields?.value) return
  // if (sortedFields?.value.length - 1 === event.moved.newIndex) {
  //   sortedFields.value[event.moved.newIndex].order = sortedFields.value[event.moved.newIndex - 1].order + 1
  // } else if (event.moved.newIndex === 0) {
  //   sortedFields.value[event.moved.newIndex].order = sortedFields.value[1].order / 2
  // } else {
  //   sortedFields.value[event.moved.newIndex].order =
  //     (sortedFields?.value[event.moved.newIndex - 1].order + sortedFields?.value[event.moved.newIndex + 1].order) / 2
  //   // );
  // }
  // saveOrUpdate(sortedFields[event.moved.newIndex], event.moved.newIndex);
  $e('a:fields:reorder')
}
</script>

<template>
  <a-dropdown :trigger="['click']">
    <v-badge :value="isAnyFieldHidden" color="primary" dot overlap>
      <a-button v-t="['c:fields']" class="nc-fields-menu-btn nc-toolbar-btn" :disabled="isLocked" size="small">
        <div class="flex align-center gap-1">
          <!--          <v-icon small class="mr-1" color="#777"> mdi-eye-off-outline </v-icon> -->
          <MdiEyeIcon class="text-grey"></MdiEyeIcon>
          <!-- Fields -->
<<<<<<< HEAD
          <span class="text-capitalize">{{ $t('objects.fields') }}</span>
=======
          <span class="text-sm text-capitalize nc-fields-menu-btn">{{ $t('objects.fields') }}</span>
>>>>>>> 93594384
          <MdiMenuDownIcon class="text-grey"></MdiMenuDownIcon>
        </div>
      </a-button>
    </v-badge>

    <template #overlay>
      <div class="pt-0 min-w-[280px] bg-white shadow" @click.stop>
        <div class="nc-fields-list py-1">
          <Draggable :list="sortedFields" @change="onMove($event)">
            <template #item="{ element: field }">
              <div :key="field.id" class="px-2 py-1 flex" @click.stop>
                <a-checkbox v-model:checked="field.show" class="flex-shrink" @change="saveOrUpdate(field, i)">
                  <span class="text-xs">{{ field.title }}</span>
                </a-checkbox>
                <div class="flex-1" />
                <MdiDragIcon class="cursor-move" />
              </div>
            </template>
          </Draggable>
        </div>
        <v-divider class="my-2" />

        <div class="p-2 py-1 flex" @click.stop>
          <a-checkbox v-model:checked="showSystemFields">
            <span class="text-xs"> {{ $t('activity.showSystemFields') }}</span>
          </a-checkbox>
        </div>
        <div class="p-2 flex gap-2" @click.stop>
          <a-button size="small" class="text-gray-500 text-sm text-capitalize" @click.stop="showAll">
            <!-- Show All -->
            {{ $t('general.showAll') }}
          </a-button>
          <a-button size="small" class="text-gray-500 text-sm text-capitalize" @click.stop="hideAll">
            <!-- Hide All -->
            {{ $t('general.hideAll') }}
          </a-button>
        </div>
      </div>
    </template>
  </a-dropdown>
</template>

<style scoped lang="scss">
:deep(.ant-checkbox-input) {
  transform: scale(0.7);
}
</style><|MERGE_RESOLUTION|>--- conflicted
+++ resolved
@@ -82,11 +82,7 @@
           <!--          <v-icon small class="mr-1" color="#777"> mdi-eye-off-outline </v-icon> -->
           <MdiEyeIcon class="text-grey"></MdiEyeIcon>
           <!-- Fields -->
-<<<<<<< HEAD
-          <span class="text-capitalize">{{ $t('objects.fields') }}</span>
-=======
           <span class="text-sm text-capitalize nc-fields-menu-btn">{{ $t('objects.fields') }}</span>
->>>>>>> 93594384
           <MdiMenuDownIcon class="text-grey"></MdiMenuDownIcon>
         </div>
       </a-button>
