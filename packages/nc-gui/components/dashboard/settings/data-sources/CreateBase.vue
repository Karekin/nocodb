--- conflicted
+++ resolved
@@ -5,10 +5,7 @@
 import {
   CertTypes,
   ClientType,
-<<<<<<< HEAD
-=======
   ProjectIdInj,
->>>>>>> 5081345c
   SSLUsage,
   clientTypes as _clientTypes,
   computed,
