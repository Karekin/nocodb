<script setup lang="ts">
import { dateFormats, dateMonthFormats } from 'nocodb-sdk'
import { useVModel } from '#imports'

const props = defineProps<{
  value: any
}>()

const emit = defineEmits(['update:value'])

const vModel = useVModel(props, 'value', emit)

if (!vModel.value.meta?.date_format) {
  if (!vModel.value.meta) vModel.value.meta = {}
  vModel.value.meta.date_format = dateFormats[0]
}
</script>

<template>
  <a-form-item :label="$t('labels.dateFormat')">
<<<<<<< HEAD
    <a-select v-model:value="vModel.meta.date_format" dropdown-class-name="nc-dropdown-date-format">
      <a-select-option v-for="(format, i) of dateFormats" :key="i" :value="format">
        <div class="flex gap-2 w-full justify-between items-center">
          {{ format }}
          <component
            :is="iconMap.check"
            v-if="vModel.meta.date_format === format"
            id="nc-selected-item-icon"
            class="text-primary w-4 h-4"
          />
=======
    <a-select v-model:value="vModel.meta.date_format" class="nc-date-select" dropdown-class-name="nc-dropdown-date-format">
      <a-select-option v-for="(format, i) of [...dateFormats, ...dateMonthFormats]" :key="i" :value="format">
        <div class="flex flex-row items-center">
          <div class="text-xs">
            {{ format }}
          </div>
>>>>>>> edff2d48
        </div>
      </a-select-option>
    </a-select>
  </a-form-item>
</template><|MERGE_RESOLUTION|>--- conflicted
+++ resolved
@@ -18,10 +18,9 @@
 
 <template>
   <a-form-item :label="$t('labels.dateFormat')">
-<<<<<<< HEAD
-    <a-select v-model:value="vModel.meta.date_format" dropdown-class-name="nc-dropdown-date-format">
-      <a-select-option v-for="(format, i) of dateFormats" :key="i" :value="format">
-        <div class="flex gap-2 w-full justify-between items-center">
+    <a-select v-model:value="vModel.meta.date_format" class="nc-date-select" dropdown-class-name="nc-dropdown-date-format">
+      <a-select-option v-for="(format, i) of [...dateFormats, ...dateMonthFormats]" :key="i" :value="format">
+        <div class="flex gap-2 justify-between items-center">
           {{ format }}
           <component
             :is="iconMap.check"
@@ -29,14 +28,6 @@
             id="nc-selected-item-icon"
             class="text-primary w-4 h-4"
           />
-=======
-    <a-select v-model:value="vModel.meta.date_format" class="nc-date-select" dropdown-class-name="nc-dropdown-date-format">
-      <a-select-option v-for="(format, i) of [...dateFormats, ...dateMonthFormats]" :key="i" :value="format">
-        <div class="flex flex-row items-center">
-          <div class="text-xs">
-            {{ format }}
-          </div>
->>>>>>> edff2d48
         </div>
       </a-select-option>
     </a-select>
