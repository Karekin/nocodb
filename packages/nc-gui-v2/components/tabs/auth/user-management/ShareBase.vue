<script setup lang="ts">
import { notification } from 'ant-design-vue'
import { onMounted, useClipboard, useNuxtApp, useProject } from '#imports'
import { extractSdkResponseErrorMsg } from '~/utils'

<<<<<<< HEAD
=======
const toast = useToast()
const { dashboardUrl } = $(useDashboard())

>>>>>>> af81b1b1
interface ShareBase {
  uuid?: string
  url?: string
  role?: string
}

enum ShareBaseRole {
  Editor = 'editor',
  Viewer = 'viewer',
}

const { $api, $e } = useNuxtApp()

let base = $ref<null | ShareBase>(null)

const showEditBaseDropdown = $ref(false)

const { project } = useProject()

const { copy } = useClipboard()

const url = $computed(() => (base && base.uuid ? `${dashboardUrl}/nc/base/${base.uuid}` : null))

const loadBase = async () => {
  try {
    if (!project.value.id) return

    const res = await $api.project.sharedBaseGet(project.value.id)
    base = {
      uuid: res.uuid,
      url: res.url,
      role: res.roles,
    }
  } catch (e: any) {
    notification.error({
      message: await extractSdkResponseErrorMsg(e),
    })
  }
}

const createShareBase = async (role = ShareBaseRole.Viewer) => {
  try {
    if (!project.value.id) return

    const res = await $api.project.sharedBaseUpdate(project.value.id, {
      roles: role,
    })

    base = res ?? {}
    base!.role = role
  } catch (e: any) {
    notification.error({
      message: await extractSdkResponseErrorMsg(e),
    })
  }

  $e('a:shared-base:enable', { role })
}

const disableSharedBase = async () => {
  try {
    if (!project.value.id) return

    await $api.project.sharedBaseDisable(project.value.id)
    base = null
  } catch (e: any) {
    notification.error({
      message: await extractSdkResponseErrorMsg(e),
    })
  }

  $e('a:shared-base:disable')
}

const recreate = async () => {
  try {
    if (!project.value.id) return

    const sharedBase = await $api.project.sharedBaseCreate(project.value.id, {
      roles: base?.role || ShareBaseRole.Viewer,
    })

    const newBase = sharedBase || {}

    base = { ...newBase, role: base?.role }
  } catch (e: any) {
    notification.error({
      message: await extractSdkResponseErrorMsg(e),
    })
  }

  $e('a:shared-base:recreate')
}

const copyUrl = async () => {
  if (!url) return

  await copy(url)

  notification.success({
    message: 'Copied shareable base url to clipboard!',
  })

  $e('c:shared-base:copy-url')
}

const navigateToSharedBase = () => {
  if (!url) return

  window.open(url, '_blank')

  $e('c:shared-base:open-url')
}

const generateEmbeddableIframe = () => {
  if (!url) return

  copy(`<iframe
class="nc-embed"
src="${url}?embed"
frameborder="0"
width="100%"
height="700"
style="background: transparent; border: 1px solid #ddd"></iframe>`)

  notification.success({
    message: 'Copied embeddable html code!',
  })

  $e('c:shared-base:copy-embed-frame')
}

onMounted(() => {
  if (!base) {
    loadBase()
  }
})
</script>

<template>
  <div class="flex flex-col w-full">
    <div class="flex flex-row items-center space-x-0.5 pl-2 h-[0.8rem]">
      <MdiOpenInNew />

      <div class="text-xs">{{ $t('activity.shareBase.link') }}</div>
    </div>
    <div v-if="base?.uuid" class="flex flex-row mt-2 bg-red-50 py-4 mx-1 px-2 items-center rounded-sm w-full justify-between">
      <span class="flex text-xs overflow-x-hidden overflow-ellipsis text-gray-700 pl-2">{{ url }}</span>
      <div class="flex border-l-1 pt-1 pl-1">
        <a-tooltip placement="bottom">
          <template #title>
            <span>{{ $t('general.reload') }}</span>
          </template>
          <a-button type="text" class="!rounded-md mr-1 -mt-1.5 h-[1rem]" @click="recreate">
            <template #icon>
              <MdiReload class="flex mx-auto text-gray-600" />
            </template>
          </a-button>
        </a-tooltip>
        <a-tooltip placement="bottom">
          <template #title>
            <span>{{ $t('activity.copyUrl') }}</span>
          </template>
          <a-button type="text" class="!rounded-md mr-1 -mt-1.5 h-[1rem]" @click="copyUrl">
            <template #icon>
              <MdiContentCopy class="flex mx-auto text-gray-600" />
            </template>
          </a-button>
        </a-tooltip>
        <a-tooltip placement="bottom">
          <template #title>
            <span>{{ $t('activity.openTab') }}</span>
          </template>
          <a-button type="text" class="!rounded-md mr-1 -mt-1.5 h-[1rem]" @click="navigateToSharedBase">
            <template #icon>
              <MdiOpenInNew class="flex mx-auto text-gray-600" />
            </template>
          </a-button>
        </a-tooltip>
        <a-tooltip placement="bottom">
          <template #title>
            <span>{{ $t('activity.iFrame') }}</span>
          </template>
          <a-button type="text" class="!rounded-md mr-1 -mt-1.5 h-[1rem]" @click="generateEmbeddableIframe">
            <template #icon>
              <MdiXml class="flex mx-auto text-gray-600" />
            </template>
          </a-button>
        </a-tooltip>
      </div>
    </div>
    <div class="flex text-xs text-gray-500 mt-2 justify-start ml-2">Generate publicly shareable readonly base</div>
    <div class="mt-4 flex flex-row justify-between mx-1">
      <a-dropdown v-model="showEditBaseDropdown" class="flex">
        <a-button>
          <div class="flex flex-row items-center space-x-2">
            <div v-if="base?.uuid">{{ $t('activity.shareBase.enable') }}</div>
            <div v-else>{{ $t('activity.shareBase.disable') }}</div>
            <IcRoundKeyboardArrowDown class="h-[1rem]" />
          </div>
        </a-button>

        <template #overlay>
          <a-menu>
            <a-menu-item>
              <div v-if="base?.uuid" @click="disableSharedBase">{{ $t('activity.shareBase.disable') }}</div>
              <div v-else @click="createShareBase(ShareBaseRole.Viewer)">{{ $t('activity.shareBase.enable') }}</div>
            </a-menu-item>
          </a-menu>
        </template>
      </a-dropdown>

      <a-select v-if="base?.uuid" v-model:value="base.role" class="flex">
        <template #suffixIcon>
          <div class="flex flex-row">
            <IcRoundKeyboardArrowDown class="text-black -mt-0.5 h-[1rem]" />
          </div>
        </template>
        <a-select-option
          v-for="(role, index) in [ShareBaseRole.Editor, ShareBaseRole.Viewer]"
          :key="index"
          :value="role"
          dropdown-class-name="capitalize"
          @click="createShareBase(role)"
        >
          <div class="w-full px-2 capitalize">
            {{ role }}
          </div>
        </a-select-option>
      </a-select>
    </div>
  </div>
</template><|MERGE_RESOLUTION|>--- conflicted
+++ resolved
@@ -3,12 +3,6 @@
 import { onMounted, useClipboard, useNuxtApp, useProject } from '#imports'
 import { extractSdkResponseErrorMsg } from '~/utils'
 
-<<<<<<< HEAD
-=======
-const toast = useToast()
-const { dashboardUrl } = $(useDashboard())
-
->>>>>>> af81b1b1
 interface ShareBase {
   uuid?: string
   url?: string
@@ -19,6 +13,8 @@
   Editor = 'editor',
   Viewer = 'viewer',
 }
+
+const { dashboardUrl } = $(useDashboard())
 
 const { $api, $e } = useNuxtApp()
 
