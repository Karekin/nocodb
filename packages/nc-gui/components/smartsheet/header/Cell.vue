<script setup lang="ts">
import type { ColumnReqType, ColumnType } from 'nocodb-sdk'
import { ColumnInj, IsFormInj, IsKanbanInj, inject, provide, ref, toRef, useUIPermission } from '#imports'

interface Props {
  column: ColumnType
  required?: boolean | number
  hideMenu?: boolean
}

const props = defineProps<Props>()

const hideMenu = toRef(props, 'hideMenu')

const isForm = inject(IsFormInj, ref(false))

const isKanban = inject(IsKanbanInj, ref(false))

const column = toRef(props, 'column')

const { isUIAllowed } = useUIPermission()

provide(ColumnInj, column)

const editColumnDropdown = ref(false)

const columnOrder = ref<Pick<ColumnReqType, 'column_order'> | null>(null)

const addField = async (payload) => {
  columnOrder.value = payload
  editColumnDropdown.value = true
}

const closeAddColumnDropdown = () => {
  columnOrder.value = null
  editColumnDropdown.value = false
}

const openHeaderMenu = () => {
  if (!isForm.value && isUIAllowed('edit-column')) {
    editColumnDropdown.value = true
  }
}
</script>

<template>
  <div
    class="flex items-center w-full text-xs text-gray-500 font-weight-medium"
    :class="{ 'h-full': column, '!text-gray-400': isKanban }"
  >
    <SmartsheetHeaderCellIcon v-if="column" />
    <span
      v-if="column"
      class="name"
<<<<<<< HEAD
      :class="{ 'cursor-pointer': !isForm && isUIAllowed('edit-column') }"
      style="white-space: pre-line"
=======
      :class="{ 'cursor-pointer': !isForm && isUIAllowed('edit-column') && !hideMenu }"
      style="white-space: nowrap"
>>>>>>> 1f40ecdf
      :title="column.title"
      @dblclick="openHeaderMenu"
      >{{ column.title }}</span
    >

    <span v-if="(column.rqd && !column.cdf) || required" class="text-red-500">&nbsp;*</span>

    <template v-if="!hideMenu">
      <div class="flex-1" />

      <LazySmartsheetHeaderMenu v-if="!isForm && isUIAllowed('edit-column')" @add-column="addField" @edit="openHeaderMenu" />
    </template>

    <a-dropdown
      v-model:visible="editColumnDropdown"
      class="h-full"
      :trigger="['click']"
      placement="bottomRight"
      overlay-class-name="nc-dropdown-edit-column"
    >
      <div />

      <template #overlay>
        <SmartsheetColumnEditOrAddProvider
          v-if="editColumnDropdown"
          :column="columnOrder ? null : column"
          :column-position="columnOrder"
          class="w-full"
          @submit="closeAddColumnDropdown"
          @cancel="closeAddColumnDropdown"
          @click.stop
          @keydown.stop
        />
      </template>
    </a-dropdown>
  </div>
</template>

<style scoped>
.name {
  max-width: calc(100% - 40px);
  word-break: break-all;
}
</style><|MERGE_RESOLUTION|>--- conflicted
+++ resolved
@@ -52,13 +52,8 @@
     <span
       v-if="column"
       class="name"
-<<<<<<< HEAD
-      :class="{ 'cursor-pointer': !isForm && isUIAllowed('edit-column') }"
+      :class="{ 'cursor-pointer': !isForm && isUIAllowed('edit-column') && !hideMenu }"
       style="white-space: pre-line"
-=======
-      :class="{ 'cursor-pointer': !isForm && isUIAllowed('edit-column') && !hideMenu }"
-      style="white-space: nowrap"
->>>>>>> 1f40ecdf
       :title="column.title"
       @dblclick="openHeaderMenu"
       >{{ column.title }}</span
