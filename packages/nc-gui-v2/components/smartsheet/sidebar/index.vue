<script setup lang="ts">
import type { FormType, GalleryType, GridType, KanbanType, ViewTypes } from 'nocodb-sdk'
import MenuTop from './MenuTop.vue'
import MenuBottom from './MenuBottom.vue'
import Toolbar from './toolbar/index.vue'
import {
  ActiveViewInj,
<<<<<<< HEAD
  MetaInj,
=======
  IsFormInj,
  MetaInj,
  RightSidebarInj,
>>>>>>> 6248ab1a
  ViewListInj,
  computed,
  inject,
  provide,
  ref,
  useElementHover,
  useRoute,
  useRouter,
  useViews,
  watch,
} from '#imports'

const meta = inject(MetaInj, ref())

const activeView = inject(ActiveViewInj, ref())

const isForm = inject(IsFormInj)

const { views, loadViews } = useViews(meta)

const { isUIAllowed } = useUIPermission()

const router = useRouter()

const route = useRoute()

provide(ViewListInj, views)

/** Sidebar visible */
const { isOpen } = useSidebar({ storageKey: 'nc-right-sidebar' })

const sidebarCollapsed = computed(() => !isOpen.value)

/** Sidebar ref */
const sidebar = ref()

/** View type to create from modal */
let viewCreateType = $ref<ViewTypes>()

/** View title to create from modal (when duplicating) */
let viewCreateTitle = $ref('')

/** selected view id for copying view meta */
let selectedViewId = $ref('')

/** is view creation modal open */
let modalOpen = $ref(false)

const isHovered = useElementHover(sidebar)

/** Watch route param and change active view based on `viewTitle` */
watch(
  [views, () => route.params.viewTitle],
  ([nextViews, viewTitle]) => {
    if (viewTitle) {
      const view = nextViews.find((v) => v.title === viewTitle)
      if (view) {
        activeView.value = view
      }
    }
    /** if active view is not found, set it to first view */
    if (!activeView.value && nextViews.length) {
      activeView.value = nextViews[0]
    }
  },
  { immediate: true },
)

/** Open view creation modal */
function openModal({ type, title = '', copyViewId }: { type: ViewTypes; title: string; copyViewId: string }) {
  modalOpen = true
  viewCreateType = type
  viewCreateTitle = title
  selectedViewId = copyViewId
}

/** Handle view creation */
function onCreate(view: GridType | FormType | KanbanType | GalleryType) {
  views.value.push(view)
  activeView.value = view
  router.push({ params: { viewTitle: view.title || '' } })
  modalOpen = false
}
</script>

<template>
  <a-layout-sider
    ref="sidebar"
    :collapsed="sidebarCollapsed"
    collapsiple
    collapsed-width="50"
    width="250"
    class="relative shadow-md h-full"
    theme="light"
  >
    <a-tooltip :mouse-enter-delay="1" placement="left">
      <template #title> Toggle sidebar </template>

      <Transition name="glow">
        <div
          v-show="sidebarCollapsed || isHovered"
          class="group color-transition cursor-pointer hover:ring active:ring-pink-500 z-1 flex items-center p-[1px] absolute top-1/2 left-[-1rem] shadow bg-gray-100 rounded-full"
        >
          <MaterialSymbolsChevronRightRounded
            v-if="isOpen"
            class="transform group-hover:(scale-115 text-pink-500) text-xl text-gray-400 nc-right-sidebar-toggle"
            @click="isOpen = false"
          />

          <MaterialSymbolsChevronLeftRounded
            v-else
            class="transform group-hover:(scale-115 text-pink-500) text-xl text-gray-400 nc-right-sidebar-toggle"
            @click="isOpen = true"
          />
        </div>
      </Transition>
    </a-tooltip>
<<<<<<< HEAD

    <Toolbar v-if="isOpen" class="flex items-center py-3 px-3 justify-between border-b-1" />
=======
    <Toolbar v-if="sidebarOpen" :class="{ 'flex items-center py-3 px-3 justify-between border-b-1': !isForm }" />
>>>>>>> 6248ab1a

    <Toolbar v-else class="py-3 px-2 max-w-[50px] flex !flex-col-reverse gap-4 items-center mt-[-1px]">
      <template #start>
        <a-tooltip v-if="isUIAllowed('virtualViewsCreateOrEdit')" placement="left">
          <template #title> {{ $t('objects.webhooks') }}</template>

          <div class="nc-sidebar-right-item hover:after:bg-gray-300">
            <MdiHook />
          </div>
        </a-tooltip>

        <div v-if="isUIAllowed('virtualViewsCreateOrEdit')" class="dot" />

        <a-tooltip placement="left">
          <template #title> Get API Snippet</template>

          <div class="nc-sidebar-right-item group hover:after:bg-yellow-500">
            <MdiXml class="group-hover:(!text-white)" />
          </div>
        </a-tooltip>

        <div v-if="!isForm" class="dot" />
      </template>
    </Toolbar>

    <div v-if="isOpen" class="flex-1 flex flex-col">
      <MenuTop @open-modal="openModal" @deleted="loadViews" @sorted="loadViews" />

      <a-divider v-if="isUIAllowed('virtualViewsCreateOrEdit')" class="my-2" />

      <MenuBottom @open-modal="openModal" />
    </div>

    <dlg-view-create
      v-if="views"
      v-model="modalOpen"
      :title="viewCreateTitle"
      :type="viewCreateType"
      :selected-view-id="selectedViewId"
      @created="onCreate"
    />
  </a-layout-sider>
</template>

<style scoped>
:deep(.ant-menu-title-content) {
  @apply w-full;
}

:deep(.ant-layout-sider-children) {
  @apply flex flex-col;
}

.dot {
  @apply w-[3px] h-[3px] bg-gray-300 rounded-full;
}
</style><|MERGE_RESOLUTION|>--- conflicted
+++ resolved
@@ -5,13 +5,8 @@
 import Toolbar from './toolbar/index.vue'
 import {
   ActiveViewInj,
-<<<<<<< HEAD
-  MetaInj,
-=======
   IsFormInj,
   MetaInj,
-  RightSidebarInj,
->>>>>>> 6248ab1a
   ViewListInj,
   computed,
   inject,
@@ -129,12 +124,8 @@
         </div>
       </Transition>
     </a-tooltip>
-<<<<<<< HEAD
 
-    <Toolbar v-if="isOpen" class="flex items-center py-3 px-3 justify-between border-b-1" />
-=======
-    <Toolbar v-if="sidebarOpen" :class="{ 'flex items-center py-3 px-3 justify-between border-b-1': !isForm }" />
->>>>>>> 6248ab1a
+    <Toolbar v-if="isOpen" :class="{ 'flex items-center py-3 px-3 justify-between border-b-1': !isForm }" />
 
     <Toolbar v-else class="py-3 px-2 max-w-[50px] flex !flex-col-reverse gap-4 items-center mt-[-1px]">
       <template #start>
